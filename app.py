# Copyright (c) 2025 Stephen G. Pope
#
# This program is free software; you can redistribute it and/or modify
# it under the terms of the GNU General Public License as published by
# the Free Software Foundation; either version 2 of the License, or
# (at your option) any later version.
#
# This program is distributed in the hope that it will be useful,
# but WITHOUT ANY WARRANTY; without even the implied warranty of
# MERCHANTABILITY or FITNESS FOR A PARTICULAR PURPOSE. See the
# GNU General Public License for more details.
#
# You should have received a copy of the GNU General Public License along
# with this program; if not, write to the Free Software Foundation, Inc.,
# 51 Franklin Street, Fifth Floor, Boston, MA 02110-1301 USA.



from flask import Flask, request
from queue import Queue
from services.webhook import send_webhook
import threading
import uuid
import os
import time
from version import BUILD_NUMBER  # Import the BUILD_NUMBER
from app_utils import log_job_status  # Import the log_job_status function

MAX_QUEUE_LENGTH = int(os.environ.get('MAX_QUEUE_LENGTH', 0))

def create_app():
    app = Flask(__name__)

    # Create a queue to hold tasks
    task_queue = Queue()
    queue_id = id(task_queue)  # Generate a single queue_id for this worker

    # Function to process tasks from the queue
    def process_queue():
        while True:
            job_id, data, task_func, queue_start_time = task_queue.get()
            queue_time = time.time() - queue_start_time
            run_start_time = time.time()
            pid = os.getpid()  # Get the PID of the actual processing thread
            
            # Log job status as running
            log_job_status(job_id, {
                "job_status": "running",
                "job_id": job_id,
                "queue_id": queue_id,
                "process_id": pid,
                "response": None
            })
            
            response = task_func()
            run_time = time.time() - run_start_time
            total_time = time.time() - queue_start_time

            response_data = {
                "endpoint": response[1],
                "code": response[2],
                "id": data.get("id"),
                "job_id": job_id,
                "response": response[0] if response[2] == 200 else None,
                "message": "success" if response[2] == 200 else response[0],
                "pid": pid,
                "queue_id": queue_id,
                "run_time": round(run_time, 3),
                "queue_time": round(queue_time, 3),
                "total_time": round(total_time, 3),
                "queue_length": task_queue.qsize(),
                "build_number": BUILD_NUMBER  # Add build number to response
            }
            
            # Log job status as done
            log_job_status(job_id, {
                "job_status": "done",
                "job_id": job_id,
                "queue_id": queue_id,
                "process_id": pid,
                "response": response_data
            })

            # Only send webhook if webhook_url has an actual value (not an empty string)
            if data.get("webhook_url") and data.get("webhook_url") != "":
                send_webhook(data.get("webhook_url"), response_data)

            task_queue.task_done()

    # Start the queue processing in a separate thread
    threading.Thread(target=process_queue, daemon=True).start()

    # Decorator to add tasks to the queue or bypass it
    def queue_task(bypass_queue=False):
        def decorator(f):
            def wrapper(*args, **kwargs):
                job_id = str(uuid.uuid4())
                data = request.json if request.is_json else {}
                pid = os.getpid()  # Get PID for non-queued tasks
                start_time = time.time()
                
                if bypass_queue or 'webhook_url' not in data:
                    
                    # Log job status as running immediately (bypassing queue)
                    log_job_status(job_id, {
                        "job_status": "running",
                        "job_id": job_id,
                        "queue_id": queue_id,
                        "process_id": pid,
                        "response": None
                    })
                    
                    response = f(job_id=job_id, data=data, *args, **kwargs)
                    run_time = time.time() - start_time
                    
                    response_obj = {
                        "code": response[2],
                        "id": data.get("id"),
                        "job_id": job_id,
                        "response": response[0] if response[2] == 200 else None,
                        "message": "success" if response[2] == 200 else response[0],
                        "run_time": round(run_time, 3),
                        "queue_time": 0,
                        "total_time": round(run_time, 3),
                        "pid": pid,
                        "queue_id": queue_id,
                        "queue_length": task_queue.qsize(),
                        "build_number": BUILD_NUMBER  # Add build number to response
                    }
                    
                    # Log job status as done
                    log_job_status(job_id, {
                        "job_status": "done",
                        "job_id": job_id,
                        "queue_id": queue_id,
                        "process_id": pid,
                        "response": response_obj
                    })
                    
                    return response_obj, response[2]
                else:
                    if MAX_QUEUE_LENGTH > 0 and task_queue.qsize() >= MAX_QUEUE_LENGTH:
                        error_response = {
                            "code": 429,
                            "id": data.get("id"),
                            "job_id": job_id,
                            "message": f"MAX_QUEUE_LENGTH ({MAX_QUEUE_LENGTH}) reached",
                            "pid": pid,
                            "queue_id": queue_id,
                            "queue_length": task_queue.qsize(),
                            "build_number": BUILD_NUMBER  # Add build number to response
                        }
                        
                        # Log the queue overflow error
                        log_job_status(job_id, {
                            "job_status": "done",
                            "job_id": job_id,
                            "queue_id": queue_id,
                            "process_id": pid,
                            "response": error_response
                        })
                        
                        return error_response, 429
                    
                    # Log job status as queued
                    log_job_status(job_id, {
                        "job_status": "queued",
                        "job_id": job_id,
                        "queue_id": queue_id,
                        "process_id": pid,
                        "response": None
                    })
                    
                    task_queue.put((job_id, data, lambda: f(job_id=job_id, data=data, *args, **kwargs), start_time))
                    
                    return {
                        "code": 202,
                        "id": data.get("id"),
                        "job_id": job_id,
                        "message": "processing",
                        "pid": pid,
                        "queue_id": queue_id,
                        "max_queue_length": MAX_QUEUE_LENGTH if MAX_QUEUE_LENGTH > 0 else "unlimited",
                        "queue_length": task_queue.qsize(),
                        "build_number": BUILD_NUMBER  # Add build number to response
                    }, 202
            return wrapper
        return decorator

    app.queue_task = queue_task

    # Import blueprints
    from routes.media_to_mp3 import convert_bp
    from routes.transcribe_media import transcribe_bp
    from routes.combine_videos import combine_bp
    from routes.audio_mixing import audio_mixing_bp
    from routes.gdrive_upload import gdrive_upload_bp
    from routes.authenticate import auth_bp
    from routes.caption_video import caption_bp 
    from routes.extract_keyframes import extract_keyframes_bp
    from routes.image_to_video import image_to_video_bp
    

    # Register blueprints
    app.register_blueprint(convert_bp)
    app.register_blueprint(transcribe_bp)
    app.register_blueprint(combine_bp)
    app.register_blueprint(audio_mixing_bp)
    app.register_blueprint(gdrive_upload_bp)
    app.register_blueprint(auth_bp)
    app.register_blueprint(caption_bp)
    app.register_blueprint(extract_keyframes_bp)
    app.register_blueprint(image_to_video_bp)
    
    

    # version 1.0
    from routes.v1.ffmpeg.ffmpeg_compose import v1_ffmpeg_compose_bp
    from routes.v1.media.media_transcribe import v1_media_transcribe_bp
    from routes.v1.media.feedback import v1_media_feedback_bp
    from routes.v1.media.convert.media_to_mp3 import v1_media_convert_mp3_bp
    from routes.v1.video.concatenate import v1_video_concatenate_bp
    from routes.v1.video.caption_video import v1_video_caption_bp
    from routes.v1.image.convert.image_to_video import v1_image_convert_video_bp
    from routes.v1.toolkit.test import v1_toolkit_test_bp
    from routes.v1.toolkit.authenticate import v1_toolkit_auth_bp
    from routes.v1.code.execute.execute_python import v1_code_execute_bp
    from routes.v1.s3.upload import v1_s3_upload_bp
    from routes.v1.video.thumbnail import v1_video_thumbnail_bp
    from routes.v1.media.download import v1_media_download_bp
    from routes.v1.media.convert.media_convert import v1_media_convert_bp
    from routes.v1.audio.concatenate import v1_audio_concatenate_bp
    from routes.v1.media.silence import v1_media_silence_bp
    from routes.v1.video.cut import v1_video_cut_bp
    from routes.v1.video.split import v1_video_split_bp
    from routes.v1.video.trim import v1_video_trim_bp
    from routes.v1.media.metadata import v1_media_metadata_bp
    from routes.v1.toolkit.job_status import v1_toolkit_job_status_bp
    from routes.v1.toolkit.jobs_status import v1_toolkit_jobs_status_bp
<<<<<<< HEAD
    from routes.v1.audio.speech import v1_audio_speech_bp
=======
    from routes.v1.media.media_duration import v1_media_duration_bp
>>>>>>> c12fe39a

    app.register_blueprint(v1_ffmpeg_compose_bp)
    app.register_blueprint(v1_media_transcribe_bp)
    app.register_blueprint(v1_media_feedback_bp)
    
    # Register a special route for Next.js root asset paths
    from routes.v1.media.feedback import create_root_next_routes
    create_root_next_routes(app)
    
    app.register_blueprint(v1_media_convert_mp3_bp)
    app.register_blueprint(v1_video_concatenate_bp)
    app.register_blueprint(v1_video_caption_bp)
    app.register_blueprint(v1_image_convert_video_bp)
    app.register_blueprint(v1_toolkit_test_bp)
    app.register_blueprint(v1_toolkit_auth_bp)
    app.register_blueprint(v1_code_execute_bp)
    app.register_blueprint(v1_s3_upload_bp)
    app.register_blueprint(v1_video_thumbnail_bp)
    app.register_blueprint(v1_media_download_bp)
    app.register_blueprint(v1_media_convert_bp)
    app.register_blueprint(v1_audio_concatenate_bp)
    app.register_blueprint(v1_media_silence_bp)
    app.register_blueprint(v1_video_cut_bp)
    app.register_blueprint(v1_video_split_bp)
    app.register_blueprint(v1_video_trim_bp)
    app.register_blueprint(v1_media_metadata_bp)
    app.register_blueprint(v1_toolkit_job_status_bp)
    app.register_blueprint(v1_toolkit_jobs_status_bp)
<<<<<<< HEAD
    app.register_blueprint(v1_audio_speech_bp)
=======
    app.register_blueprint(v1_media_duration_bp)
>>>>>>> c12fe39a

    return app

app = create_app()

if __name__ == '__main__':
    app.run(host='0.0.0.0', port=8080)<|MERGE_RESOLUTION|>--- conflicted
+++ resolved
@@ -13,8 +13,6 @@
 # You should have received a copy of the GNU General Public License along
 # with this program; if not, write to the Free Software Foundation, Inc.,
 # 51 Franklin Street, Fifth Floor, Boston, MA 02110-1301 USA.
-
-
 
 from flask import Flask, request
 from queue import Queue
@@ -237,11 +235,8 @@
     from routes.v1.media.metadata import v1_media_metadata_bp
     from routes.v1.toolkit.job_status import v1_toolkit_job_status_bp
     from routes.v1.toolkit.jobs_status import v1_toolkit_jobs_status_bp
-<<<<<<< HEAD
     from routes.v1.audio.speech import v1_audio_speech_bp
-=======
     from routes.v1.media.media_duration import v1_media_duration_bp
->>>>>>> c12fe39a
 
     app.register_blueprint(v1_ffmpeg_compose_bp)
     app.register_blueprint(v1_media_transcribe_bp)
@@ -270,11 +265,8 @@
     app.register_blueprint(v1_media_metadata_bp)
     app.register_blueprint(v1_toolkit_job_status_bp)
     app.register_blueprint(v1_toolkit_jobs_status_bp)
-<<<<<<< HEAD
     app.register_blueprint(v1_audio_speech_bp)
-=======
     app.register_blueprint(v1_media_duration_bp)
->>>>>>> c12fe39a
 
     return app
 
